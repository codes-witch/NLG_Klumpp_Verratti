"""
This file contains the code we used for evaluating issue alignment. It is not based on anything from Nie et al.'s
repository. Running the main method prints precision and recall for all conditions we evaluated (given that all the
files are in the right location).

"""

import json

from evaluation_notes import BirdDistractorDataset
from rsa_eval import KeywordClassifier


def evaluate_captions(path):
    """
    Method to evaluate issue alignment for all captions in a file
    
    This weights all image-issue pairs equally, in contrast to evaluate_captions_by_image().

    """

    # instantiate the dataset and keyword classifier
    rsa_dataset = BirdDistractorDataset(randomized=True)
    kc = KeywordClassifier(rsa_dataset)

    # all issues to be looked at
    issues = [('wing', 'pattern'), ('belly', 'pattern'), ('breast', 'pattern'), ('nape', 'color'),
                ('upper_tail', 'color'), ('under_tail', 'color'), ('back', 'color'), ('leg', 'color'),
                ('throat', 'color'), ('crown', 'color'), ('bill', 'shape'), ('eye', 'color'), ('wing', 'color'),
                ('bill', 'color'), ('breast', 'color'), ('belly', 'color'), ('bill', 'length')]

    sum_true_pos = 0  # target issue is addressed
    sum_false_neg = 0  # target issue is not addressed
    sum_false_pos = 0  # number of other issues that are addressed

    # load captions
    with open(path) as input_file:
        captions = json.loads(input_file.read())

    # go through all images
    for img in captions:
        # go through all captions for that image and issue
        for issue in captions[img]:
            cap = captions[img][issue]

            # parts and aspects can be extracted from the list of issues
            part = issues[int(issue)][0]
            aspect = issues[int(issue)][1]

            # check whether the issue is resolved
            if kc.classify_parts_aspect(part, aspect, cap, tokenize=True):
                sum_true_pos+=1
            else:
                sum_false_neg+=1

            # go through all other issues in the list that should not be resolved by the caption
            for other_i in range(17):
                if other_i != int(issue):
                    other_part = issues[other_i][0]
                    other_aspect = issues[other_i][1]
                    if kc.classify_parts_aspect(other_part, other_aspect, cap, tokenize=True):
                        sum_false_pos += 1

    precision = sum_true_pos / (sum_true_pos + sum_false_pos)
    recall = sum_true_pos / (sum_true_pos + sum_false_neg)
    f1_score = 2*sum_true_pos / (2*sum_true_pos + sum_false_pos + sum_false_neg)

    # return a tuple (precision, recall, F1 score)
    return precision, recall, f1_score


def evaluate_captions_by_image(path):
    """
    Alternative evaluation method, where image-issue pairs are not weighted equally, but instead, precision, 
    recall, and F1 score are calculated for each image and then averaged
    """

    # instantiate the dataset and keyword classifier
    rsa_dataset = BirdDistractorDataset(randomized=True)
    kc = KeywordClassifier(rsa_dataset)

    # all issues to be looked at
    issues = [('wing', 'pattern'), ('belly', 'pattern'), ('breast', 'pattern'), ('nape', 'color'),
                ('upper_tail', 'color'), ('under_tail', 'color'), ('back', 'color'), ('leg', 'color'),
                ('throat', 'color'), ('crown', 'color'), ('bill', 'shape'), ('eye', 'color'), ('wing', 'color'),
                ('bill', 'color'), ('breast', 'color'), ('belly', 'color'), ('bill', 'length')]

    sum_true_pos = 0  # target issue is addressed
    sum_false_neg = 0  # target issue is not addressed
    sum_false_pos = 0  # number of other issues that are addressed
    precisions = [] # list of precisions for each image
    recalls = [] # list of recalls for each image
    f1_scores = [] # list of F1 scores for each image

    # load captions
    with open(path) as input_file:
        captions = json.loads(input_file.read())

    # go through all images
    for img in captions:
        # go through all captions for that image and issue
        for issue in captions[img]:
            cap = captions[img][issue]

            # parts and aspects can be extracted from the list of issues
            part = issues[int(issue)][0]
            aspect = issues[int(issue)][1]

            # check whether the issue is resolved
            if kc.classify_parts_aspect(part, aspect, cap, tokenize=True):
                sum_true_pos+=1
            else:
                sum_false_neg+=1

            # go through all other issues in the list that should not be resolved by the caption
            for other_i in range(17):
                if other_i != int(issue):
                    other_part = issues[other_i][0]
                    other_aspect = issues[other_i][1]
                    if kc.classify_parts_aspect(other_part, other_aspect, cap, tokenize=True):
                        sum_false_pos += 1

        # if there is at least one resolvable issue for the image, calculate precision, recall, and F1 score
        if len(captions[img])>0:
            # if sum_true_pos==0 and sum_false_pos!=0, the precision is 0
            # if both sum_true_pos==0 and sum_false_pos==0, we set the precision to 0 as well (although it cannot be properly calculated)
            if sum_true_pos > 0:
                precisions.append(sum_true_pos/(sum_true_pos+sum_false_pos))
            else:
                precisions.append(0)
            recalls.append(sum_true_pos/(sum_true_pos+sum_false_neg))
            f1_scores.append(2 * sum_true_pos / (2 * sum_true_pos + sum_false_pos + sum_false_neg))

        # set all sums back to 0
        sum_true_pos=0
        sum_false_neg=0
        sum_false_pos=0
    
    # overall precision, recall, and F1 score are the average of the scores values for individual images
    precision = sum(precisions) / len(precisions)
    recall = sum(recalls) / len(recalls)
    f1_score = sum(f1_scores) / len(f1_scores)

    # return a tuple (precision, recall, F1 score)
    return precision, recall, f1_score


if __name__ == '__main__':

    # get scores for all conditions for equal weighting of image-issue pairs
    s0 = evaluate_captions("./results/random_run_0/S0_gen_captions.json")
    s1 = evaluate_captions("./results/random_run_1/S1_gen_captions.json")
    s1c = evaluate_captions("./results/random_run_2/S1_C_gen_captions.json")
<<<<<<< HEAD
    s1ch = evaluate_captions("./results/random_run_3/S1_CH_gen_captions.json")
=======
    s1ch = evaluate_captions("./results/random_run_3/S1_CH_wide_gen_captions.json")
    s0avg = evaluate_captions("./results/random_run_4/S0_AVG_gen_captions.json")

    # print scores
    for s, s_name in zip([s0, s1, s1c, s1ch, s0avg], ["S0", "S1", "S1_C", "S1_CH", "S0_AVG]):
        print(s_name)
        print("Precision: " + str(s[0]))
        print("Recall: " + str(s[1]))
        print("F1 Score: " + str(s[2]))
                                                      
    # alternative method of score calculation
    s0_alt = evaluate_captions_by_image("./results/random_run_0/S0_gen_captions.json")
    s1_alt = evaluate_captions_by_image("./results/random_run_1/S1_gen_captions.json")
    s1c_alt = evaluate_captions_by_image("./results/random_run_2/S1_C_gen_captions.json")
    s1ch_alt = evaluate_captions_by_image("./results/random_run_3/S1_CH_wide_gen_captions.json")
    s0avg_alt = evaluate_captions_by_image("./results/random_run_4/S0_AVG_gen_captions.json")
>>>>>>> 9bb1517c

    # print scores
    for s, s_name in zip([s0_alt, s1_alt, s1c_alt, s1ch_alt, s0avg_alt], ["S0", "S1", "S1_C", "S1_CH", "S0_AVG]):
        print(s_name)
        print("Precision: " + str(s[0]))
        print("Recall: " + str(s[1]))
        print("F1 Score: " + str(s[2]))<|MERGE_RESOLUTION|>--- conflicted
+++ resolved
@@ -151,14 +151,11 @@
     s0 = evaluate_captions("./results/random_run_0/S0_gen_captions.json")
     s1 = evaluate_captions("./results/random_run_1/S1_gen_captions.json")
     s1c = evaluate_captions("./results/random_run_2/S1_C_gen_captions.json")
-<<<<<<< HEAD
-    s1ch = evaluate_captions("./results/random_run_3/S1_CH_gen_captions.json")
-=======
     s1ch = evaluate_captions("./results/random_run_3/S1_CH_wide_gen_captions.json")
     s0avg = evaluate_captions("./results/random_run_4/S0_AVG_gen_captions.json")
 
     # print scores
-    for s, s_name in zip([s0, s1, s1c, s1ch, s0avg], ["S0", "S1", "S1_C", "S1_CH", "S0_AVG]):
+    for s, s_name in zip([s0, s1, s1c, s1ch, s0avg], ["S0", "S1", "S1_C", "S1_CH", "S0_AVG"]):
         print(s_name)
         print("Precision: " + str(s[0]))
         print("Recall: " + str(s[1]))
@@ -170,10 +167,10 @@
     s1c_alt = evaluate_captions_by_image("./results/random_run_2/S1_C_gen_captions.json")
     s1ch_alt = evaluate_captions_by_image("./results/random_run_3/S1_CH_wide_gen_captions.json")
     s0avg_alt = evaluate_captions_by_image("./results/random_run_4/S0_AVG_gen_captions.json")
->>>>>>> 9bb1517c
+
 
     # print scores
-    for s, s_name in zip([s0_alt, s1_alt, s1c_alt, s1ch_alt, s0avg_alt], ["S0", "S1", "S1_C", "S1_CH", "S0_AVG]):
+    for s, s_name in zip([s0_alt, s1_alt, s1c_alt, s1ch_alt, s0avg_alt], ["S0", "S1", "S1_C", "S1_CH", "S0_AVG"]):
         print(s_name)
         print("Precision: " + str(s[0]))
         print("Recall: " + str(s[1]))
